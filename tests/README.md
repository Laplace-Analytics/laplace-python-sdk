# Testing Guide

This directory contains comprehensive tests for the Laplace Python SDK.

## Test Types

### Unit Tests

- **test_base_client.py**: Tests for base client functionality
- Mock all external dependencies
- Fast execution, no network calls

### Integration Tests

- **test_stocks_integration.py**: Tests for stocks client with real API responses
- **test_collections_integration.py**: Tests for collections client with real API responses
- **test_politician_integration.py**: Tests for politician client with real API responses
- Use mocked responses based on real API calls
- Test both mocked and real API scenarios

## Setup

### Create Virtual Environment

```bash
python3 -m venv venv
source venv/bin/activate  # On Windows: venv\Scripts\activate
```

### Install Dependencies

```bash
pip install --upgrade pip
pip install pytest pytest-asyncio httpx pydantic typing-extensions
pip install -e .
```

## Running Tests

### Run All Tests

```bash
source venv/bin/activate
pytest
```

### Run Unit Tests Only

```bash
pytest -m "not integration"
```

### Run Integration Tests Only

```bash
pytest -m integration
```

### Run Specific Test File

```bash
pytest tests/test_stocks_integration.py
```

### Run with Verbose Output

```bash
pytest -v
```

### Run with Coverage (optional)

```bash
pip install pytest-cov
pytest --cov=laplace --cov-report=html
```

## Integration Tests with Real API

Some tests are marked with `@pytest.mark.integration` and require a real API key.

To run these tests:

1. Set the `LAPLACE_API_KEY` environment variable:

   ```bash
   export LAPLACE_API_KEY="your-api-key-here"
   ```

2. Run integration tests:
   ```bash
   LAPLACE_API_KEY=your-api-key pytest -m integration
   ```

## Test Results

✅ **All tests are currently passing:**

- **20 passed** - All mocked integration tests and unit tests
- **4 skipped** - Real API integration tests (require API key)
- **4 warnings** - Minor pytest marker warnings (can be ignored)

## Test Configuration

- **pytest.ini**: Pytest configuration with custom markers
- **conftest.py**: Shared fixtures and test utilities
- Tests use real API responses captured from actual API calls
- Mocking is used to avoid network calls during regular test runs
- Virtual environment ensures isolated dependencies

## Writing New Tests

When adding new endpoints:

1. **Get real API responses** by calling the endpoint with a real API key
2. **Create mocked tests** using the real response data in the test files
3. **Add integration tests** that use real API calls (marked with `@pytest.mark.integration`)
4. **Follow existing patterns** in `test_stocks_integration.py` and `test_collections_integration.py`
5. **Test field mapping** to ensure Pydantic aliases work correctly
6. **Test error scenarios** for validation and edge cases

## Test Structure

```
tests/
├── __init__.py
├── conftest.py                      # Test fixtures and utilities
├── test_base_client.py              # Base client unit tests
├── test_stocks_integration.py       # Stocks client integration tests
├── test_collections_integration.py  # Collections client integration tests
<<<<<<< HEAD
├── test_politician_integration.py   # Politician client integration tests
=======
├── test_live_price_integration.py # Market data client integration tests
>>>>>>> d92b2ebb
└── README.md                       # This file
```

## Current Test Coverage

- ✅ **Base Client**: Authentication, error handling, request methods
- ✅ **Stocks Client**: All endpoints with real API responses
- ✅ **Collections Client**: All endpoints with real API responses
<<<<<<< HEAD
- ✅ **Politician Client**: All endpoints with real API responses
=======
- ✅ **Live Price Client**: All endpoints with real API responses
>>>>>>> d92b2ebb
- ✅ **Field Mapping**: Pydantic model validation and aliases
- ✅ **Error Handling**: Invalid regions, HTTP errors, network errors
- ✅ **Real API Integration**: Tests with actual API calls<|MERGE_RESOLUTION|>--- conflicted
+++ resolved
@@ -128,11 +128,8 @@
 ├── test_base_client.py              # Base client unit tests
 ├── test_stocks_integration.py       # Stocks client integration tests
 ├── test_collections_integration.py  # Collections client integration tests
-<<<<<<< HEAD
 ├── test_politician_integration.py   # Politician client integration tests
-=======
 ├── test_live_price_integration.py # Market data client integration tests
->>>>>>> d92b2ebb
 └── README.md                       # This file
 ```
 
@@ -141,11 +138,8 @@
 - ✅ **Base Client**: Authentication, error handling, request methods
 - ✅ **Stocks Client**: All endpoints with real API responses
 - ✅ **Collections Client**: All endpoints with real API responses
-<<<<<<< HEAD
 - ✅ **Politician Client**: All endpoints with real API responses
-=======
 - ✅ **Live Price Client**: All endpoints with real API responses
->>>>>>> d92b2ebb
 - ✅ **Field Mapping**: Pydantic model validation and aliases
 - ✅ **Error Handling**: Invalid regions, HTTP errors, network errors
 - ✅ **Real API Integration**: Tests with actual API calls